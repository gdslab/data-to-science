import logging
<<<<<<< HEAD
from typing import Optional, Union
=======
import os
from collections.abc import Generator
from typing import Any, Optional, Union
>>>>>>> fdedd28d
from uuid import UUID

from fastapi import BackgroundTasks, Depends, HTTPException, Request, status
from fastapi.security import APIKeyHeader
from fastapi_mail import MessageSchema, MessageType
from jose import jwt
from jose.exceptions import JWTError
from pydantic import EmailStr, ValidationError
from sqlalchemy.orm import Session

from app import crud, models, schemas
from app.core import security
from app.core.config import settings
from app.core.mail import fm
from app.crud.crud_flight import ReadFlight
from app.crud.crud_project import ReadProject
from app.db.session import SessionLocal
from app.api.utils import is_valid_api_key
from app.schemas.raw_data import MetashapeQueryParams, ODMQueryParams

logger = logging.getLogger("__name__")


header_scheme = APIKeyHeader(name="X-API-KEY", auto_error=False)
reusable_oauth2 = security.OAuth2PasswordBearerWithCookie(
    tokenUrl=f"{settings.API_V1_STR}/auth/access-token"
)
# used for endpoints that can be authorized with api key or jwt token
reusable_oauth2_optional = security.OAuth2PasswordBearerWithCookie(
    tokenUrl=f"{settings.API_V1_STR}/auth/access-token", auto_error=False
)


def get_db() -> Generator:
    """Create database session with lifespan of a single request."""
    db = SessionLocal()
    try:
        yield db
    except Exception as exception:
        db.rollback()
        exception_name = exception.__class__.__name__
        if exception_name == "JWTError" or exception_name == "JWSSignatureError":
            raise HTTPException(
                status_code=status.HTTP_401_UNAUTHORIZED,
                detail="Must sign in to access",
            )
        else:
            if exception_name != "HTTPException":
                logger.exception("Uncaught error")
                raise HTTPException(
                    status_code=status.HTTP_500_INTERNAL_SERVER_ERROR,
                    detail="Unexpected error has occurred",
                )
            else:
                raise exception
    finally:
        db.close()


def decode_jwt(token: str) -> schemas.TokenPayload:
    try:
        payload = jwt.decode(
            token, settings.SECRET_KEY, algorithms=[security.ALGORITHM]
        )
        token_data = schemas.TokenPayload(**payload)
    except (JWTError, ValidationError):
        raise HTTPException(
            status_code=status.HTTP_403_FORBIDDEN,
            detail="Access forbidden",
        )
    except Exception as e:
        logger.exception("Failed to decode jwt")
    return token_data


def send_email(
    subject: str,
    recipients: list[EmailStr],
    body: str,
    background_tasks: BackgroundTasks,
) -> None:
    message = MessageSchema(
        subject=subject, recipients=recipients, body=body, subtype=MessageType.html
    )
    if settings.MAIL_ENABLED:
        background_tasks.add_task(fm.send_message, message)


def verify_user_account(current_user: Optional[models.User]) -> models.User:
    if not current_user:
        raise HTTPException(
            status_code=status.HTTP_404_NOT_FOUND, detail="Account not found"
        )
    if not crud.user.is_email_confirmed(current_user):
        raise HTTPException(
            status_code=status.HTTP_403_FORBIDDEN,
            detail="Account requires email confirmation",
        )
    if not crud.user.is_approved(current_user):
        raise HTTPException(
            status_code=status.HTTP_403_FORBIDDEN, detail="Account requires approval"
        )
    return current_user


def get_current_user(
    db: Session = Depends(get_db), token: str = Depends(reusable_oauth2)
) -> models.User:
    token_data = decode_jwt(token)
    if token_data.sub:
        user = crud.user.get_by_id(db, user_id=token_data.sub)
    else:
        user = None
    if not user:
        raise HTTPException(
            status_code=status.HTTP_404_NOT_FOUND, detail="Account not found"
        )
    return user


def get_current_approved_user(
    current_user: models.User = Depends(get_current_user),
) -> models.User:
    # verify user exists, email is confirmed, and account is approved
    # raises appropriate http exceptions when checks fail
    approved_user = verify_user_account(current_user)

    return approved_user


def get_current_approved_user_by_jwt_or_api_key(
    db: Session = Depends(get_db),
    api_key: str = Depends(header_scheme),
    token: str = Depends(reusable_oauth2_optional),
) -> models.User:
    user = None
    # must have api key or token
    if not api_key and not token:
        raise HTTPException(status_code=status.HTTP_401_UNAUTHORIZED)

    # find user with jwt token
    if token and isinstance(token, str):
        token_data = decode_jwt(token)
        if token_data.sub:
            user = crud.user.get_by_id(db, user_id=token_data.sub)

    # if user not found with jwt token, try api key
    if not user and api_key and isinstance(api_key, str):
        if not is_valid_api_key(api_key):
            raise HTTPException(
                status_code=status.HTTP_400_BAD_REQUEST,
                detail="Invalid API key provided",
            )
        user = crud.user.get_by_api_key(db, api_key=api_key)
        if not user:
            raise HTTPException(
                status_code=status.HTTP_404_NOT_FOUND, detail="User not found"
            )

    # verify user exists, email is confirmed, and account is approved
    # raises appropriate http exceptions when checks fail
    approved_user = verify_user_account(user)

    return approved_user


def get_optional_current_user(
    db: Session = Depends(get_db),
    api_key: str = Depends(header_scheme),
    token: str = Depends(reusable_oauth2_optional),
) -> Optional[models.User]:
    user = None

    # find user with jwt token
    if token and isinstance(token, str):
        token_data = decode_jwt(token)
        if token_data.sub:
            user = crud.user.get_by_id(db, user_id=token_data.sub)

    # if user not found with jwt token, try api key
    if not user and api_key and isinstance(api_key, str):
        if not is_valid_api_key(api_key):
            raise HTTPException(
                status_code=status.HTTP_400_BAD_REQUEST,
                detail="Invalid API key provided",
            )
        user = crud.user.get_by_api_key(db, api_key=api_key)
        if not user:
            raise HTTPException(
                status_code=status.HTTP_404_NOT_FOUND, detail="User not found"
            )

    # verify user exists, email is confirmed, and account is approved
    # returns None if checks fail
    try:
        approved_user = verify_user_account(user)
    except HTTPException:
        approved_user = None

    return approved_user


def get_current_admin_user(
    current_user: models.User = Depends(get_current_approved_user),
) -> models.User:
    if not crud.user.is_superuser(current_user):
        raise HTTPException(
            status_code=status.HTTP_403_FORBIDDEN, detail="Access denied"
        )
    return current_user


def can_read_team(
    team_id: UUID,
    db: Session = Depends(get_db),
    current_user: models.User = Depends(get_current_approved_user),
) -> Optional[models.Team]:
    """Return team only if current user is a member of the team."""
    team = crud.team.get_team(
        db, user_id=current_user.id, team_id=team_id, permission="read"
    )
    if not team:
        raise HTTPException(
            status_code=status.HTTP_403_FORBIDDEN, detail="Permission denied"
        )
    return team


def can_read_write_team(
    team_id: UUID,
    db: Session = Depends(get_db),
    current_user: models.User = Depends(get_current_approved_user),
) -> Optional[models.Team]:
    """Return team only if current user is manager of the team."""
    if current_user.is_demo:
        raise HTTPException(
            status_code=status.HTTP_403_FORBIDDEN, detail="Permission denied"
        )
    team = crud.team.get_team(
        db, user_id=current_user.id, team_id=team_id, permission="readwrite"
    )
    if not team:
        raise HTTPException(
            status_code=status.HTTP_403_FORBIDDEN, detail="Permission denied"
        )
    return team


def can_read_write_delete_team(
    team_id: UUID,
    db: Session = Depends(get_db),
    current_user: models.User = Depends(get_current_approved_user),
) -> Optional[models.Team]:
    """Return team only if current user is owner of the team."""
    if current_user.is_demo:
        raise HTTPException(
            status_code=status.HTTP_403_FORBIDDEN, detail="Permission denied"
        )
    team = crud.team.get_team(
        db, user_id=current_user.id, team_id=team_id, permission="readwritedelete"
    )
    if not team:
        raise HTTPException(
            status_code=status.HTTP_403_FORBIDDEN, detail="Permission denied"
        )
    return team


def verify_resource_response(
    response: Union[dict, ReadProject, ReadFlight], resource_name: str
) -> Any:
    """Common verification logic for resource responses."""
    if response["response_code"] != status.HTTP_200_OK:
        raise HTTPException(
            status_code=response["response_code"],
            detail=response["message"],
        )
    result = response["result"]
    if not result:
        raise HTTPException(
            status_code=status.HTTP_404_NOT_FOUND, detail=f"{resource_name} not found"
        )
    return result


def can_read_project(
    project_id: UUID,
    db: Session = Depends(get_db),
    current_user: models.User = Depends(get_current_approved_user),
) -> schemas.Project:
    """Return project is current user is project owner, manager, or viewer."""
    project_response = crud.project.get_user_project(
        db, user_id=current_user.id, project_id=project_id, permission="r"
    )
    project = verify_resource_response(project_response, "Project")
    return project


def can_read_write_project(
    project_id: UUID,
    db: Session = Depends(get_db),
    current_user: models.User = Depends(get_current_approved_user),
) -> schemas.Project:
    """Return project if current user is project owner or manager."""
    if current_user.is_demo:
        raise HTTPException(
            status_code=status.HTTP_403_FORBIDDEN, detail="Permission denied"
        )
    project_response = crud.project.get_user_project(
        db, user_id=current_user.id, project_id=project_id, permission="rw"
    )
    project = verify_resource_response(project_response, "Project")
    return project


def can_read_write_project_with_jwt_or_api_key(
    project_id: UUID,
    db: Session = Depends(get_db),
    current_user: models.User = Depends(get_current_approved_user_by_jwt_or_api_key),
) -> schemas.Project:
    """Return project if current user is project owner or manager."""
    if current_user.is_demo:
        raise HTTPException(
            status_code=status.HTTP_403_FORBIDDEN, detail="Permission denied"
        )
    project_response = crud.project.get_user_project(
        db, user_id=current_user.id, project_id=project_id, permission="rw"
    )
    project = verify_resource_response(project_response, "Project")
    return project


def can_read_write_delete_project(
    project_id: UUID,
    db: Session = Depends(get_db),
    current_user: models.User = Depends(get_current_approved_user),
) -> schemas.Project:
    """Return project if current user is project owner."""
    if current_user.is_demo:
        raise HTTPException(
            status_code=status.HTTP_403_FORBIDDEN, detail="Permission denied"
        )
    project_response = crud.project.get_user_project(
        db, user_id=current_user.id, project_id=project_id, permission="rwd"
    )
    project = verify_resource_response(project_response, "Project")
    return project


def can_read_flight(
    flight_id: UUID,
    db: Session = Depends(get_db),
    current_user: models.User = Depends(get_current_approved_user),
    project: schemas.Project = Depends(can_read_project),
) -> models.Flight:
    """Return flight if current user is project owner, manager, or viewer."""
    flight_response = crud.flight.get_flight_by_id(
        db, project_id=project.id, flight_id=flight_id
    )
    flight = verify_resource_response(flight_response, "Flight")
    return flight


def can_read_write_flight(
    flight_id: UUID,
    db: Session = Depends(get_db),
    current_user: models.User = Depends(get_current_approved_user),
    project: schemas.Project = Depends(can_read_write_project),
) -> models.Flight:
    """Return flight if current user is project owner or manager."""
    if current_user.is_demo:
        raise HTTPException(
            status_code=status.HTTP_403_FORBIDDEN, detail="Permission denied"
        )
    flight_response = crud.flight.get_flight_by_id(
        db, project_id=project.id, flight_id=flight_id
    )
    flight = verify_resource_response(flight_response, "Flight")
    if flight and flight.read_only:
        raise HTTPException(
            status_code=status.HTTP_400_BAD_REQUEST,
            detail="Flight currently locked. Please try again later.",
        )
    return flight


def can_read_write_delete_flight(
    flight_id: UUID,
    db: Session = Depends(get_db),
    current_user: models.User = Depends(get_current_approved_user),
    project: schemas.Project = Depends(can_read_write_delete_project),
) -> models.Flight:
    """Return flight if current user is project owner."""
    if current_user.is_demo:
        raise HTTPException(
            status_code=status.HTTP_403_FORBIDDEN, detail="Permission denied"
        )
    flight_response = crud.flight.get_flight_by_id(
        db, project_id=project.id, flight_id=flight_id
    )
<<<<<<< HEAD
    if flight["response_code"] != status.HTTP_200_OK:
        raise HTTPException(
            status_code=flight["response_code"], detail=flight["message"]
        )
    return flight["result"]


def get_ip_settings(request: Request) -> Union[MetashapeQueryParams, ODMQueryParams]:
    """Get IP settings based on backend value from request query params.

    Args:
        request (Request): Request object containing query parameters.

    Raises:
        HTTPException: If backend value is invalid.

    Returns:
        Union[MetashapeQueryParams, ODMQueryParams]: IP settings.
    """
    params = dict(request.query_params)
    backend = params.get("backend")

    if backend == "odm":
        return ODMQueryParams(**params)
    elif backend == "metashape":
        return MetashapeQueryParams(**params)
    else:
        raise HTTPException(status_code=422, detail="Invalid backend value")
=======
    flight = verify_resource_response(flight_response, "Flight")
    return flight
>>>>>>> fdedd28d
<|MERGE_RESOLUTION|>--- conflicted
+++ resolved
@@ -1,11 +1,6 @@
 import logging
-<<<<<<< HEAD
-from typing import Optional, Union
-=======
-import os
 from collections.abc import Generator
 from typing import Any, Optional, Union
->>>>>>> fdedd28d
 from uuid import UUID
 
 from fastapi import BackgroundTasks, Depends, HTTPException, Request, status
@@ -406,12 +401,8 @@
     flight_response = crud.flight.get_flight_by_id(
         db, project_id=project.id, flight_id=flight_id
     )
-<<<<<<< HEAD
-    if flight["response_code"] != status.HTTP_200_OK:
-        raise HTTPException(
-            status_code=flight["response_code"], detail=flight["message"]
-        )
-    return flight["result"]
+    flight = verify_resource_response(flight_response, "Flight")
+    return flight
 
 
 def get_ip_settings(request: Request) -> Union[MetashapeQueryParams, ODMQueryParams]:
@@ -434,8 +425,4 @@
     elif backend == "metashape":
         return MetashapeQueryParams(**params)
     else:
-        raise HTTPException(status_code=422, detail="Invalid backend value")
-=======
-    flight = verify_resource_response(flight_response, "Flight")
-    return flight
->>>>>>> fdedd28d
+        raise HTTPException(status_code=422, detail="Invalid backend value")