--- conflicted
+++ resolved
@@ -8,13 +8,7 @@
 import DashboardExtensions, {
   loader as dashboardExtensionsLoader,
 } from './components/pages/admin/DashboardExtensions';
-<<<<<<< HEAD
-import DashboardMap, {
-  loader as dashboardMapLoader,
-} from './components/pages/admin/DashboardMap';
-=======
 import DashboardMap from './components/pages/admin/DashboardMap';
->>>>>>> 41bbea40
 import DashboardProjectStorage, {
   loader as dashboardProjectStorageLoader,
 } from './components/pages/admin/DashboardProjectStorage';
@@ -64,177 +58,6 @@
 import { RequireAdmin, RequireAuth } from './AuthContext';
 import ProjectLayout from './components/pages/projects/ProjectLayout';
 
-<<<<<<< HEAD
-export const router = createBrowserRouter([
-  {
-    // public pages
-    element: <RootPublic />,
-    errorElement: <ErrorPage />,
-    children: [
-      {
-        path: '/',
-        element: <Landing />,
-      },
-      {
-        path: '/auth/login',
-        element: <LoginForm />,
-      },
-      {
-        path: '/auth/register',
-        element: <RegistrationForm />,
-      },
-      {
-        path: '/auth/logout',
-        element: <Logout />,
-      },
-      {
-        path: '/auth/recoverpassword',
-        element: <PasswordRecovery />,
-      },
-      {
-        path: '/auth/resetpassword',
-        element: <PasswordResetForm />,
-      },
-      {
-        path: '/sharemap',
-        element: <RootProtected />,
-        children: [{ path: '/sharemap', element: <ShareMap /> }],
-      },
-      {
-        path: '/sharepotree',
-        element: <RootProtected />,
-        children: [{ path: '/sharepotree', element: <SharePotreeViewer /> }],
-      },
-    ],
-  },
-  {
-    // protected pages (require authentication)
-    element: (
-      <RequireAuth>
-        <RootProtected />
-      </RequireAuth>
-    ),
-    errorElement: <ErrorPage />,
-    children: [
-      {
-        path: '/home',
-        element: <MapLayout />,
-      },
-      {
-        path: '/auth/profile',
-        element: <Profile />,
-      },
-      {
-        path: '/teams',
-        element: <Teams />,
-        loader: teamsLoader,
-        children: [
-          {
-            path: '/teams/:teamId',
-            element: <TeamDetail />,
-            loader: teamDetailLoader,
-          },
-          {
-            path: '/teams/create',
-            element: <TeamCreate />,
-            loader: teamCreateLoader,
-          },
-        ],
-      },
-      {
-        path: '/projects',
-        element: <ProjectLayout />,
-        children: [
-          {
-            path: '/projects/:projectId/campaigns/create',
-            element: <FieldCampaignCreate />,
-          },
-          {
-            path: '/projects/:projectId/campaigns/:campaignId',
-            element: <FieldCampaignForm />,
-            loader: fieldCampaignLoader,
-          },
-          {
-            path: '/projects/:projectId/flights/:flightId/data',
-            element: <FlightData />,
-            loader: flightDataLoader,
-          },
-          {
-            path: '/projects/:projectId/flights/:flightId/edit',
-            element: <FlightForm editMode={true} />,
-            loader: flightFormLoader,
-          },
-          {
-            path: '/projects/:projectId/iforester',
-            element: <IForesterLayout />,
-          },
-          {
-            path: '/projects/:projectId',
-            element: <ProjectDetail />,
-            loader: projectDetailLoader,
-          },
-          {
-            path: '/projects/:projectId/access',
-            element: <ProjectAccess />,
-          },
-          {
-            path: '/projects',
-            element: <ProjectList />,
-            loader: projectListLoader,
-          },
-        ],
-      },
-    ],
-  },
-  {
-    // admin pages
-    element: (
-      <RequireAdmin>
-        <RootProtected />
-      </RequireAdmin>
-    ),
-    errorElement: <ErrorPage />,
-    children: [
-      {
-        path: '/admin/dashboard',
-        element: <Dashboard />,
-        children: [
-          {
-            path: '/admin/dashboard',
-            element: <DashboardSiteStatistics />,
-            loader: dashboardSiteStatisticsLoader,
-          },
-          {
-            path: '/admin/dashboard/extensions',
-            element: <DashboardExtensions />,
-            loader: dashboardExtensionsLoader,
-          },
-          {
-            path: '/admin/dashboard/map',
-            element: <DashboardMap />,
-            loader: dashboardMapLoader,
-          },
-          {
-            path: '/admin/dashboard/storage',
-            element: <DashboardProjectStorage />,
-            loader: dashboardProjectStorageLoader,
-          },
-          {
-            path: '/admin/dashboard/users',
-            element: <DashboardUsers />,
-            loader: dashboardUsersLoader,
-          },
-          {
-            path: '/admin/dashboard/charts',
-            element: <DashboardCharts />,
-            loader: dashboardChartsLoader,
-          },
-        ],
-      },
-    ],
-  },
-]);
-=======
 export const router = createBrowserRouter(
   [
     {
@@ -326,6 +149,10 @@
           element: <ProjectLayout />,
           children: [
             {
+              path: '/projects/:projectId/access',
+              element: <ProjectAccess />,
+            },
+            {
               path: '/projects/:projectId/campaigns/create',
               element: <FieldCampaignCreate />,
             },
@@ -345,13 +172,13 @@
               loader: flightFormLoader,
             },
             {
+              path: '/projects/:projectId/iforester',
+              element: <IForesterLayout />,
+            },
+            {
               path: '/projects/:projectId',
               element: <ProjectDetail />,
               loader: projectDetailLoader,
-            },
-            {
-              path: '/projects/:projectId/access',
-              element: <ProjectAccess />,
             },
             {
               path: '/projects',
@@ -418,5 +245,4 @@
       v7_partialHydration: true,
     },
   }
-);
->>>>>>> 41bbea40
+);