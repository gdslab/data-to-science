--- conflicted
+++ resolved
@@ -5,11 +5,7 @@
 import shutil
 import subprocess
 from pathlib import Path
-<<<<<<< HEAD
-from typing import Any, NoReturn, Optional
-=======
 from typing import Any, List, NoReturn, Optional
->>>>>>> e9b158b9
 
 import rasterio
 from pydantic import ValidationError
@@ -61,11 +57,7 @@
             shutil.move(self.in_raster, self.out_dir)
         else:
             logger.info("Converting raster to COG layout")
-<<<<<<< HEAD
-            convert_to_cog(self.in_raster, self.out_raster)
-=======
             convert_to_cog(self.in_raster, self.out_raster, self.project_to_utm)
->>>>>>> e9b158b9
             # Update info to reflect new COG
             info = get_info(self.out_raster)
 
