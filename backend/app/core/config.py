--- conflicted
+++ resolved
@@ -1,8 +1,8 @@
+import os
 import secrets
 from typing import Any, Optional
 
 from fastapi_mail.config import ConnectionConfig
-<<<<<<< HEAD
 from pydantic import (
     AnyHttpUrl,
     EmailStr,
@@ -11,9 +11,6 @@
     PostgresDsn,
     SecretStr,
 )
-=======
-from pydantic import EmailStr, field_validator, ValidationInfo, PostgresDsn, SecretStr
->>>>>>> e9b158b9
 from pydantic_settings import BaseSettings
 
 from app.core.utils import generate_secret_key
@@ -123,6 +120,15 @@
 
     # STAC Catalog
     STAC_API_URL: Optional[AnyHttpUrl] = None
+    STAC_API_TEST_URL: Optional[AnyHttpUrl] = None
+
+    @property
+    def get_stac_api_url(self) -> Optional[AnyHttpUrl]:
+        """Get the appropriate STAC API URL based on whether we're running tests."""
+        # Check if we're running tests
+        if os.getenv("RUNNING_TESTS") == "1" and self.STAC_API_TEST_URL:
+            return self.STAC_API_TEST_URL
+        return self.STAC_API_URL
 
 
 settings = Settings()