--- conflicted
+++ resolved
@@ -10,7 +10,6 @@
 import geopandas as gpd
 from celery.utils.log import get_task_logger
 from fastapi.encoders import jsonable_encoder
-from pyproj import Transformer
 
 from app import crud, schemas
 from app.api.deps import get_db
@@ -199,21 +198,13 @@
     try:
         # construct path for compressed COPC
         if in_las.name.endswith(".copc.laz"):
-<<<<<<< HEAD
-            # skip if already copc laz (note - need to revise to actually verify format)
-            copc_laz_filepath = in_las
-=======
->>>>>>> e9b158b9
             # copy the file to parent directory using buffered copy
             with open(in_las, "rb") as src, open(
                 in_las.parents[1] / in_las.name, "wb"
             ) as dst:
                 shutil.copyfileobj(src, dst, length=BUFFER_SIZE)
-<<<<<<< HEAD
-=======
 
             copc_laz_filepath = in_las.parents[1] / in_las.name
->>>>>>> e9b158b9
         else:
             copc_laz_filepath = in_las.parents[1] / in_las.with_suffix(".copc.laz").name
             # get UTM EPSG code if needed
